# =============================================================================
# AutoClean EEG Processing Pipeline PowerShell Script
# =============================================================================
#
# INSTALLATION:
# 1. Either:
#    a) Copy this file to your PowerShell profile:
#       Copy-Item profile.ps1 $PROFILE
#    OR
#    b) Add this line to your existing profile:
#       . .\profile.ps1
#
# USAGE:
#    autoclean -DataPath "C:\Data\raw" -Task "RestingEyesOpen" -ConfigPath "C:\configs\autoclean_config.yaml"
#
# VIEW HELP:
#    Get-Help autoclean -Detailed
#
# REQUIREMENTS:
# - Docker Desktop for Windows
# - PowerShell 5.1 or higher
# =============================================================================

function Get-AutocleanHelp {
    $help = @"
Starts containerized autoclean pipeline.
Usage: autoclean -DataPath <path> -Task <task> -ConfigPath <config> [-OutputPath <path>]

Required:
  -DataPath <path>    Directory containing raw EEG data or file path to single data file
  -Task <task>        Task type (Defined in src/autoclean/tasks)
  -ConfigPath <path>  Path to configuration YAML file

Optional:
  -OutputPath <path>  Output directory (default: .\output)
  -Help              Show this help message

Example:
  autoclean -DataPath "C:\Data\raw" -Task "RestingEyesOpen" -ConfigPath "C:\configs\autoclean_config.yaml"
"@
    Write-Host $help
}

function autoclean {
    <#
    .SYNOPSIS
    Starts containerized autoclean pipeline.
    .EXAMPLE
    autoclean -DataPath "C:\Data\raw" -Task "RestingEyesOpen" -ConfigPath "C:\configs\autoclean_config.yaml"
    #>
    [CmdletBinding(DefaultParameterSetName="Help")]
    param(
        [Parameter(ParameterSetName="Help")]
        [switch]$Help,

        [Parameter(Mandatory=$true, ParameterSetName="Execute")]
        [string]$DataPath,

        [Parameter(Mandatory=$true, ParameterSetName="Execute")]
        [string]$Task,

        [Parameter(Mandatory=$true, ParameterSetName="Execute")]
        [string]$ConfigPath,

        [Parameter(Mandatory=$false, ParameterSetName="Execute")]
        [string]$OutputPath = ".\output"
    )
    
    # Show help if -Help is specified or no parameters are provided
    if ($Help -or $PSCmdlet.ParameterSetName -eq "Help") {
        Get-AutocleanHelp
        return
    }
    
    # Ensure paths exist
    if (-not (Test-Path $DataPath)) {
        Write-Error "Data path does not exist: $DataPath"
        return
    }

    # Handle single file vs directory
    $DataMountPath = if (Test-Path $DataPath -PathType Leaf) {
        $DataFile = Split-Path $DataPath -Leaf
        Split-Path $DataPath -Parent
    } else {
        $DataFile = ""
        $DataPath
    }

    if (-not (Test-Path $ConfigPath)) {
        Write-Error "Config path does not exist: $ConfigPath"
        return
    }
    
    # Create output directory if it doesn't exist
    if (-not (Test-Path $OutputPath)) {
        New-Item -ItemType Directory -Path $OutputPath | Out-Null
    }
    
    Write-Host "Using data from: $DataPath"
    Write-Host "Using configs from: $ConfigPath"
    Write-Host "Task: $Task"
    Write-Host "Output will be written to: $OutputPath"

    $ConfigFile = (Split-Path $ConfigPath -Leaf)
<<<<<<< HEAD

    $ConfigFile = (Split-Path $ConfigPath -Leaf)

    # Determine if DataPath is a file or directory
    if (Test-Path -Path $DataPath -PathType Leaf) {
        # If DataPath is a file, use its parent directory for mounting
        $MountPath = Split-Path -Parent $DataPath
        Write-Host "DataPath is a file. Mounting parent directory: $MountPath"
        $env:EEG_DATA_PATH = $MountPath
    } else {
        # If DataPath is a directory, use it directly
        $env:EEG_DATA_PATH = $DataPath
    }
=======
    
    # Set environment variables for docker-compose
    $env:EEG_DATA_PATH = $DataMountPath
>>>>>>> 1c5a0f17
    $env:CONFIG_PATH = (Split-Path $ConfigPath -Parent)
    $env:OUTPUT_PATH = $OutputPath
    
    # Run using docker-compose
    Write-Host "Starting docker-compose..."
    if ($DataFile) {
        # For single file
        docker-compose run --rm autoclean --task $Task --data $DataFile --config $ConfigFile --output $OutputPath
    } else {
        # For directory
        docker-compose run --rm autoclean --task $Task --data $DataPath --config $ConfigFile --output $OutputPath
    }
} <|MERGE_RESOLUTION|>--- conflicted
+++ resolved
@@ -103,7 +103,6 @@
     Write-Host "Output will be written to: $OutputPath"
 
     $ConfigFile = (Split-Path $ConfigPath -Leaf)
-<<<<<<< HEAD
 
     $ConfigFile = (Split-Path $ConfigPath -Leaf)
 
@@ -117,11 +116,6 @@
         # If DataPath is a directory, use it directly
         $env:EEG_DATA_PATH = $DataPath
     }
-=======
-    
-    # Set environment variables for docker-compose
-    $env:EEG_DATA_PATH = $DataMountPath
->>>>>>> 1c5a0f17
     $env:CONFIG_PATH = (Split-Path $ConfigPath -Parent)
     $env:OUTPUT_PATH = $OutputPath
     
